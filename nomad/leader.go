package nomad

import (
	"bytes"
	"context"
	"fmt"
	"math/rand"
	"net"
	"strings"
	"sync"
	"time"

	"github.com/armon/go-metrics"
	"github.com/hashicorp/go-hclog"
	"github.com/hashicorp/go-memdb"
	"github.com/hashicorp/go-version"
	"github.com/hashicorp/nomad/helper"
	"github.com/hashicorp/nomad/helper/uuid"
	"github.com/hashicorp/nomad/nomad/state"
	"github.com/hashicorp/nomad/nomad/structs"
	"github.com/hashicorp/raft"
	"github.com/hashicorp/serf/serf"
	"golang.org/x/time/rate"
)

const (
	// failedEvalUnblockInterval is the interval at which failed evaluations are
	// unblocked to re-enter the scheduler. A failed evaluation occurs under
	// high contention when the schedulers plan does not make progress.
	failedEvalUnblockInterval = 1 * time.Minute

	// replicationRateLimit is used to rate limit how often data is replicated
	// between the authoritative region and the local region
	replicationRateLimit rate.Limit = 10.0

	// barrierWriteTimeout is used to give Raft a chance to process a
	// possible loss of leadership event if we are unable to get a barrier
	// while leader.
	barrierWriteTimeout = 2 * time.Minute
)

var minAutopilotVersion = version.Must(version.NewVersion("0.8.0"))

var minSchedulerConfigVersion = version.Must(version.NewVersion("0.9.0"))

var minClusterIDVersion = version.Must(version.NewVersion("0.10.4"))

var minJobRegisterAtomicEvalVersion = version.Must(version.NewVersion("0.12.1"))

var minOneTimeAuthenticationTokenVersion = version.Must(version.NewVersion("1.1.0"))

// monitorLeadership is used to monitor if we acquire or lose our role
// as the leader in the Raft cluster. There is some work the leader is
// expected to do, so we must react to changes
func (s *Server) monitorLeadership() {
	var weAreLeaderCh chan struct{}
	var leaderLoop sync.WaitGroup

	leaderCh := s.raft.LeaderCh()

	leaderStep := func(isLeader bool) {
		if isLeader {
			if weAreLeaderCh != nil {
				s.logger.Error("attempted to start the leader loop while running")
				return
			}

			weAreLeaderCh = make(chan struct{})
			leaderLoop.Add(1)
			go func(ch chan struct{}) {
				defer leaderLoop.Done()
				s.leaderLoop(ch)
			}(weAreLeaderCh)
			s.logger.Info("cluster leadership acquired")
			return
		}

		if weAreLeaderCh == nil {
			s.logger.Error("attempted to stop the leader loop while not running")
			return
		}

		s.logger.Debug("shutting down leader loop")
		close(weAreLeaderCh)
		leaderLoop.Wait()
		weAreLeaderCh = nil
		s.logger.Info("cluster leadership lost")
	}

	wasLeader := false
	for {
		select {
		case isLeader := <-leaderCh:
			if wasLeader != isLeader {
				wasLeader = isLeader
				// normal case where we went through a transition
				leaderStep(isLeader)
			} else if wasLeader && isLeader {
				// Server lost but then gained leadership immediately.
				// During this time, this server may have received
				// Raft transitions that haven't been applied to the FSM
				// yet.
				// Ensure that that FSM caught up and eval queues are refreshed
				s.logger.Warn("cluster leadership lost and gained leadership immediately.  Could indicate network issues, memory paging, or high CPU load.")

				leaderStep(false)
				leaderStep(true)
			} else {
				// Server gained but lost leadership immediately
				// before it reacted; nothing to do, move on
				s.logger.Warn("cluster leadership gained and lost leadership immediately.  Could indicate network issues, memory paging, or high CPU load.")
			}
		case <-s.shutdownCh:
			if weAreLeaderCh != nil {
				leaderStep(false)
			}
			return
		}
	}
}

func (s *Server) leadershipTransfer() error {
	retryCount := 3
	for i := 0; i < retryCount; i++ {
		err := s.raft.LeadershipTransfer().Error()
		if err == nil {
			s.logger.Info("successfully transferred leadership")
			return nil
		}

		// Don't retry if the Raft version doesn't support leadership transfer
		// since this will never succeed.
		if err == raft.ErrUnsupportedProtocol {
			return fmt.Errorf("leadership transfer not supported with Raft version lower than 3")
		}

		s.logger.Error("failed to transfer leadership attempt, will retry",
			"attempt", i,
			"retry_limit", retryCount,
			"error", err,
		)
	}
	return fmt.Errorf("failed to transfer leadership in %d attempts", retryCount)
}

// leaderLoop runs as long as we are the leader to run various
// maintenance activities
func (s *Server) leaderLoop(stopCh chan struct{}) {
	var reconcileCh chan serf.Member
	establishedLeader := false

RECONCILE:
	// Setup a reconciliation timer
	reconcileCh = nil
	interval := time.After(s.config.ReconcileInterval)

	// Apply a raft barrier to ensure our FSM is caught up
	start := time.Now()
	barrier := s.raft.Barrier(barrierWriteTimeout)
	if err := barrier.Error(); err != nil {
		s.logger.Error("failed to wait for barrier", "error", err)
		goto WAIT
	}
	metrics.MeasureSince([]string{"nomad", "leader", "barrier"}, start)

	// Check if we need to handle initial leadership actions
	if !establishedLeader {
		if err := s.establishLeadership(stopCh); err != nil {
			s.logger.Error("failed to establish leadership", "error", err)

			// Immediately revoke leadership since we didn't successfully
			// establish leadership.
			if err := s.revokeLeadership(); err != nil {
				s.logger.Error("failed to revoke leadership", "error", err)
			}

			// Attempt to transfer leadership. If successful, leave the
			// leaderLoop since this node is no longer the leader. Otherwise
			// try to establish leadership again after 5 seconds.
			if err := s.leadershipTransfer(); err != nil {
				s.logger.Error("failed to transfer leadership", "error", err)
				interval = time.After(5 * time.Second)
				goto WAIT
			}
			return
		}

		establishedLeader = true
		defer func() {
			if err := s.revokeLeadership(); err != nil {
				s.logger.Error("failed to revoke leadership", "error", err)
			}
		}()
	}

	// Reconcile any missing data
	if err := s.reconcile(); err != nil {
		s.logger.Error("failed to reconcile", "error", err)
		goto WAIT
	}

	// Initial reconcile worked, now we can process the channel
	// updates
	reconcileCh = s.reconcileCh

	// Poll the stop channel to give it priority so we don't waste time
	// trying to perform the other operations if we have been asked to shut
	// down.
	select {
	case <-stopCh:
		return
	default:
	}

WAIT:
	// Wait until leadership is lost or periodically reconcile as long as we
	// are the leader, or when Serf events arrive.
	for {
		select {
		case <-stopCh:
			// Lost leadership.
			return
		case <-s.shutdownCh:
			return
		case <-interval:
			goto RECONCILE
		case member := <-reconcileCh:
			s.reconcileMember(member)
		case errCh := <-s.reassertLeaderCh:
			// Recompute leader state, by asserting leadership and
			// repopulating leader states.

			// Check first if we are indeed the leaders first. We
			// can get into this state when the initial
			// establishLeadership has failed.
			// Afterwards we will be waiting for the interval to
			// trigger a reconciliation and can potentially end up
			// here. There is no point to reassert because this
			// agent was never leader in the first place.
			if !establishedLeader {
				errCh <- fmt.Errorf("leadership has not been established")
				continue
			}

			// refresh leadership state
			s.revokeLeadership()
			err := s.establishLeadership(stopCh)
			errCh <- err

			// In case establishLeadership fails, try to transfer leadership.
			// At this point Raft thinks we are the leader, but Nomad did not
			// complete the required steps to act as the leader.
			if err != nil {
				if err := s.leadershipTransfer(); err != nil {
					// establishedLeader was true before, but it no longer is
					// since we revoked leadership and leadershipTransfer also
					// failed.
					// Stay in the leaderLoop with establishedLeader set to
					// false so we try to establish leadership again in the
					// next loop.
					establishedLeader = false
					interval = time.After(5 * time.Second)
					goto WAIT
				}

				// leadershipTransfer was successful and it is
				// time to leave the leaderLoop.
				return
			}
		}
	}
}

// establishLeadership is invoked once we become leader and are able
// to invoke an initial barrier. The barrier is used to ensure any
// previously inflight transactions have been committed and that our
// state is up-to-date.
func (s *Server) establishLeadership(stopCh chan struct{}) error {
	defer metrics.MeasureSince([]string{"nomad", "leader", "establish_leadership"}, time.Now())

	// Generate a leader ACL token. This will allow the leader to issue work
	// that requires a valid ACL token.
	s.setLeaderAcl(uuid.Generate())

	// Disable workers to free half the cores for use in the plan queue and
	// evaluation broker
	s.handlePausableWorkers(true)

	// Initialize and start the autopilot routine
	s.getOrCreateAutopilotConfig()
	s.autopilot.Start()

	// Initialize scheduler configuration.
	schedulerConfig := s.getOrCreateSchedulerConfig()

	// Create the first root key if it doesn't already exist
	err := s.initializeKeyring()
	if err != nil {
		return err
	}

	// Initialize the ClusterID
	_, _ = s.ClusterID()
	// todo: use cluster ID for stuff, later!

	// Enable the plan queue, since we are now the leader
	s.planQueue.SetEnabled(true)

	// Start the plan evaluator
	go s.planApply()

	// Start the eval broker and blocked eval broker if these are not paused by
	// the operator.
	restoreEvals := s.handleEvalBrokerStateChange(schedulerConfig)

	// Enable the deployment watcher, since we are now the leader
	s.deploymentWatcher.SetEnabled(true, s.State())

	// Enable the NodeDrainer
	s.nodeDrainer.SetEnabled(true, s.State())

	// Enable the volume watcher, since we are now the leader
	s.volumeWatcher.SetEnabled(true, s.State(), s.getLeaderAcl())

	// Restore the eval broker state and blocked eval state. If these are
	// currently paused, we do not need to do this.
	if restoreEvals {
		if err := s.restoreEvals(); err != nil {
			return err
		}
	}

	// Activate the vault client
	s.vault.SetActive(true)

	// Enable the periodic dispatcher, since we are now the leader.
	s.periodicDispatcher.SetEnabled(true)

	// Activate RPC now that local FSM caught up with Raft (as evident by Barrier call success)
	// and all leader related components (e.g. broker queue) are enabled.
	// Auxiliary processes (e.g. background, bookkeeping, and cleanup tasks can start after)
	s.setConsistentReadReady()

	// Further clean ups and follow up that don't block RPC consistency

	// Restore the periodic dispatcher state
	if err := s.restorePeriodicDispatcher(); err != nil {
		return err
	}

	// Schedule periodic jobs which include expired local ACL token garbage
	// collection.
	go s.schedulePeriodic(stopCh)

	// Reap any failed evaluations
	go s.reapFailedEvaluations(stopCh)

	// Reap any duplicate blocked evaluations
	go s.reapDupBlockedEvaluations(stopCh)

	// Periodically unblock failed allocations
	go s.periodicUnblockFailedEvals(stopCh)

	// Periodically publish job summary metrics
	go s.publishJobSummaryMetrics(stopCh)

	// Periodically publish job status metrics
	go s.publishJobStatusMetrics(stopCh)

	// Setup the heartbeat timers. This is done both when starting up or when
	// a leader fail over happens. Since the timers are maintained by the leader
	// node, effectively this means all the timers are renewed at the time of failover.
	// The TTL contract is that the session will not be expired before the TTL,
	// so expiring it later is allowable.
	//
	// This MUST be done after the initial barrier to ensure the latest Nodes
	// are available to be initialized. Otherwise initialization may use stale
	// data.
	if err := s.initializeHeartbeatTimers(); err != nil {
		s.logger.Error("heartbeat timer setup failed", "error", err)
		return err
	}

	// If ACLs are enabled, the leader needs to start a number of long-lived
	// routines. Exactly which routines, depends on whether this leader is
	// running within the authoritative region or not.
	if s.config.ACLEnabled {

		// The authoritative region is responsible for garbage collecting
		// expired global tokens. Otherwise, non-authoritative regions need to
		// replicate policies, tokens, and namespaces.
		switch s.config.AuthoritativeRegion {
		case s.config.Region:
			go s.schedulePeriodicAuthoritative(stopCh)
		default:
			go s.replicateACLPolicies(stopCh)
			go s.replicateACLTokens(stopCh)
			go s.replicateNamespaces(stopCh)
		}
	}

	// Setup any enterprise systems required.
	if err := s.establishEnterpriseLeadership(stopCh); err != nil {
		return err
	}

	// Cleanup orphaned Vault token accessors
	if err := s.revokeVaultAccessorsOnRestore(); err != nil {
		return err
	}

	// Cleanup orphaned Service Identity token accessors
	if err := s.revokeSITokenAccessorsOnRestore(); err != nil {
		return err
	}

	return nil
}

// replicateNamespaces is used to replicate namespaces from the authoritative
// region to this region.
func (s *Server) replicateNamespaces(stopCh chan struct{}) {
	req := structs.NamespaceListRequest{
		QueryOptions: structs.QueryOptions{
			Region:     s.config.AuthoritativeRegion,
			AllowStale: true,
		},
	}
	limiter := rate.NewLimiter(replicationRateLimit, int(replicationRateLimit))
	s.logger.Debug("starting namespace replication from authoritative region", "region", req.Region)

START:
	for {
		select {
		case <-stopCh:
			return
		default:
		}

		// Rate limit how often we attempt replication
		limiter.Wait(context.Background())

		// Fetch the list of namespaces
		var resp structs.NamespaceListResponse
		req.AuthToken = s.ReplicationToken()
		err := s.forwardRegion(s.config.AuthoritativeRegion, "Namespace.ListNamespaces", &req, &resp)
		if err != nil {
			s.logger.Error("failed to fetch namespaces from authoritative region", "error", err)
			goto ERR_WAIT
		}

		// Perform a two-way diff
		delete, update := diffNamespaces(s.State(), req.MinQueryIndex, resp.Namespaces)

		// Delete namespaces that should not exist
		if len(delete) > 0 {
			args := &structs.NamespaceDeleteRequest{
				Namespaces: delete,
			}
			_, _, err := s.raftApply(structs.NamespaceDeleteRequestType, args)
			if err != nil {
				s.logger.Error("failed to delete namespaces", "error", err)
				goto ERR_WAIT
			}
		}

		// Fetch any outdated namespaces
		var fetched []*structs.Namespace
		if len(update) > 0 {
			req := structs.NamespaceSetRequest{
				Namespaces: update,
				QueryOptions: structs.QueryOptions{
					Region:        s.config.AuthoritativeRegion,
					AuthToken:     s.ReplicationToken(),
					AllowStale:    true,
					MinQueryIndex: resp.Index - 1,
				},
			}
			var reply structs.NamespaceSetResponse
			if err := s.forwardRegion(s.config.AuthoritativeRegion, "Namespace.GetNamespaces", &req, &reply); err != nil {
				s.logger.Error("failed to fetch namespaces from authoritative region", "error", err)
				goto ERR_WAIT
			}
			for _, namespace := range reply.Namespaces {
				fetched = append(fetched, namespace)
			}
		}

		// Update local namespaces
		if len(fetched) > 0 {
			args := &structs.NamespaceUpsertRequest{
				Namespaces: fetched,
			}
			_, _, err := s.raftApply(structs.NamespaceUpsertRequestType, args)
			if err != nil {
				s.logger.Error("failed to update namespaces", "error", err)
				goto ERR_WAIT
			}
		}

		// Update the minimum query index, blocks until there is a change.
		req.MinQueryIndex = resp.Index
	}

ERR_WAIT:
	select {
	case <-time.After(s.config.ReplicationBackoff):
		goto START
	case <-stopCh:
		return
	}
}

func (s *Server) handlePausableWorkers(isLeader bool) {
	for _, w := range s.pausableWorkers() {
		if isLeader {
			w.Pause()
		} else {
			w.Resume()
		}
	}
}

// diffNamespaces is used to perform a two-way diff between the local namespaces
// and the remote namespaces to determine which namespaces need to be deleted or
// updated.
func diffNamespaces(state *state.StateStore, minIndex uint64, remoteList []*structs.Namespace) (delete []string, update []string) {
	// Construct a set of the local and remote namespaces
	local := make(map[string][]byte)
	remote := make(map[string]struct{})

	// Add all the local namespaces
	iter, err := state.Namespaces(nil)
	if err != nil {
		panic("failed to iterate local namespaces")
	}
	for {
		raw := iter.Next()
		if raw == nil {
			break
		}
		namespace := raw.(*structs.Namespace)
		local[namespace.Name] = namespace.Hash
	}

	// Iterate over the remote namespaces
	for _, rns := range remoteList {
		remote[rns.Name] = struct{}{}

		// Check if the namespace is missing locally
		if localHash, ok := local[rns.Name]; !ok {
			update = append(update, rns.Name)

			// Check if the namespace is newer remotely and there is a hash
			// mis-match.
		} else if rns.ModifyIndex > minIndex && !bytes.Equal(localHash, rns.Hash) {
			update = append(update, rns.Name)
		}
	}

	// Check if namespaces should be deleted
	for lns := range local {
		if _, ok := remote[lns]; !ok {
			delete = append(delete, lns)
		}
	}
	return
}

// restoreEvals is used to restore pending evaluations into the eval broker and
// blocked evaluations into the blocked eval tracker. The broker and blocked
// eval tracker is maintained only by the leader, so it must be restored anytime
// a leadership transition takes place.
func (s *Server) restoreEvals() error {
	// Get an iterator over every evaluation
	ws := memdb.NewWatchSet()
	iter, err := s.fsm.State().Evals(ws, false)
	if err != nil {
		return fmt.Errorf("failed to get evaluations: %v", err)
	}

	for {
		raw := iter.Next()
		if raw == nil {
			break
		}
		eval := raw.(*structs.Evaluation)

		if eval.ShouldEnqueue() {
			s.evalBroker.Enqueue(eval)
		} else if eval.ShouldBlock() {
			s.blockedEvals.Block(eval)
		}
	}
	return nil
}

// revokeVaultAccessorsOnRestore is used to restore Vault accessors that should be
// revoked.
func (s *Server) revokeVaultAccessorsOnRestore() error {
	// An accessor should be revoked if its allocation or node is terminal
	ws := memdb.NewWatchSet()
	state := s.fsm.State()
	iter, err := state.VaultAccessors(ws)
	if err != nil {
		return fmt.Errorf("failed to get vault accessors: %v", err)
	}

	var revoke []*structs.VaultAccessor
	for {
		raw := iter.Next()
		if raw == nil {
			break
		}

		va := raw.(*structs.VaultAccessor)

		// Check the allocation
		alloc, err := state.AllocByID(ws, va.AllocID)
		if err != nil {
			return fmt.Errorf("failed to lookup allocation %q: %v", va.AllocID, err)
		}
		if alloc == nil || alloc.Terminated() {
			// No longer running and should be revoked
			revoke = append(revoke, va)
			continue
		}

		// Check the node
		node, err := state.NodeByID(ws, va.NodeID)
		if err != nil {
			return fmt.Errorf("failed to lookup node %q: %v", va.NodeID, err)
		}
		if node == nil || node.TerminalStatus() {
			// Node is terminal so any accessor from it should be revoked
			revoke = append(revoke, va)
			continue
		}
	}

	if len(revoke) != 0 {
		s.logger.Info("revoking vault accessors after becoming leader", "accessors", len(revoke))

		if err := s.vault.MarkForRevocation(revoke); err != nil {
			return fmt.Errorf("failed to revoke tokens: %v", err)
		}
	}

	return nil
}

// revokeSITokenAccessorsOnRestore is used to revoke Service Identity token
// accessors on behalf of allocs that are now gone / terminal.
func (s *Server) revokeSITokenAccessorsOnRestore() error {
	ws := memdb.NewWatchSet()
	fsmState := s.fsm.State()
	iter, err := fsmState.SITokenAccessors(ws)
	if err != nil {
		return fmt.Errorf("failed to get SI token accessors: %w", err)
	}

	var toRevoke []*structs.SITokenAccessor
	for raw := iter.Next(); raw != nil; raw = iter.Next() {
		accessor := raw.(*structs.SITokenAccessor)

		// Check the allocation
		alloc, err := fsmState.AllocByID(ws, accessor.AllocID)
		if err != nil {
			return fmt.Errorf("failed to lookup alloc %q: %w", accessor.AllocID, err)
		}
		if alloc == nil || alloc.Terminated() {
			// no longer running and associated accessors should be revoked
			toRevoke = append(toRevoke, accessor)
			continue
		}

		// Check the node
		node, err := fsmState.NodeByID(ws, accessor.NodeID)
		if err != nil {
			return fmt.Errorf("failed to lookup node %q: %w", accessor.NodeID, err)
		}
		if node == nil || node.TerminalStatus() {
			// node is terminal and associated accessors should be revoked
			toRevoke = append(toRevoke, accessor)
			continue
		}
	}

	if len(toRevoke) > 0 {
		s.logger.Info("revoking consul accessors after becoming leader", "accessors", len(toRevoke))
		s.consulACLs.MarkForRevocation(toRevoke)
	}

	return nil
}

// restorePeriodicDispatcher is used to restore all periodic jobs into the
// periodic dispatcher. It also determines if a periodic job should have been
// created during the leadership transition and force runs them. The periodic
// dispatcher is maintained only by the leader, so it must be restored anytime a
// leadership transition takes place.
func (s *Server) restorePeriodicDispatcher() error {
	logger := s.logger.Named("periodic")
	ws := memdb.NewWatchSet()
	iter, err := s.fsm.State().JobsByPeriodic(ws, true)
	if err != nil {
		return fmt.Errorf("failed to get periodic jobs: %v", err)
	}

	now := time.Now()
	for i := iter.Next(); i != nil; i = iter.Next() {
		job := i.(*structs.Job)

		// We skip adding parameterized jobs because they themselves aren't
		// tracked, only the dispatched children are.
		if job.IsParameterized() {
			continue
		}

		if err := s.periodicDispatcher.Add(job); err != nil {
			logger.Error("failed to add job to periodic dispatcher", "error", err)
			continue
		}

		// We do not need to force run the job since it isn't active.
		if !job.IsPeriodicActive() {
			continue
		}

		// If the periodic job has never been launched before, launch will hold
		// the time the periodic job was added. Otherwise it has the last launch
		// time of the periodic job.
		launch, err := s.fsm.State().PeriodicLaunchByID(ws, job.Namespace, job.ID)
		if err != nil {
			return fmt.Errorf("failed to get periodic launch time: %v", err)
		}
		if launch == nil {
			return fmt.Errorf("no recorded periodic launch time for job %q in namespace %q",
				job.ID, job.Namespace)
		}

		// nextLaunch is the next launch that should occur.
		nextLaunch, err := job.Periodic.Next(launch.Launch.In(job.Periodic.GetLocation()))
		if err != nil {
			logger.Error("failed to determine next periodic launch for job", "job", job.NamespacedID(), "error", err)
			continue
		}

		// We skip force launching the job if  there should be no next launch
		// (the zero case) or if the next launch time is in the future. If it is
		// in the future, it will be handled by the periodic dispatcher.
		if nextLaunch.IsZero() || !nextLaunch.Before(now) {
			continue
		}

		if _, err := s.periodicDispatcher.ForceRun(job.Namespace, job.ID); err != nil {
			logger.Error("force run of periodic job failed", "job", job.NamespacedID(), "error", err)
			return fmt.Errorf("force run of periodic job %q failed: %v", job.NamespacedID(), err)
		}
		logger.Debug("periodic job force runned during leadership establishment", "job", job.NamespacedID())
	}

	return nil
}

// schedulePeriodic is used to do periodic job dispatch while we are leader
func (s *Server) schedulePeriodic(stopCh chan struct{}) {
	evalGC := time.NewTicker(s.config.EvalGCInterval)
	defer evalGC.Stop()
	nodeGC := time.NewTicker(s.config.NodeGCInterval)
	defer nodeGC.Stop()
	jobGC := time.NewTicker(s.config.JobGCInterval)
	defer jobGC.Stop()
	deploymentGC := time.NewTicker(s.config.DeploymentGCInterval)
	defer deploymentGC.Stop()
	csiPluginGC := time.NewTicker(s.config.CSIPluginGCInterval)
	defer csiPluginGC.Stop()
	csiVolumeClaimGC := time.NewTicker(s.config.CSIVolumeClaimGCInterval)
	defer csiVolumeClaimGC.Stop()
	oneTimeTokenGC := time.NewTicker(s.config.OneTimeTokenGCInterval)
	defer oneTimeTokenGC.Stop()
	rootKeyGC := time.NewTicker(s.config.RootKeyGCInterval)
	defer rootKeyGC.Stop()
	secureVariablesRekey := time.NewTicker(s.config.SecureVariablesRekeyInterval)
	defer secureVariablesRekey.Stop()

	// Set up the expired ACL local token garbage collection timer.
	localTokenExpiredGC, localTokenExpiredGCStop := helper.NewSafeTimer(s.config.ACLTokenExpirationGCInterval)
	defer localTokenExpiredGCStop()

	for {

		select {
		case <-evalGC.C:
			if index, ok := s.getLatestIndex(); ok {
				s.evalBroker.Enqueue(s.coreJobEval(structs.CoreJobEvalGC, index))
			}
		case <-nodeGC.C:
			if index, ok := s.getLatestIndex(); ok {
				s.evalBroker.Enqueue(s.coreJobEval(structs.CoreJobNodeGC, index))
			}
		case <-jobGC.C:
			if index, ok := s.getLatestIndex(); ok {
				s.evalBroker.Enqueue(s.coreJobEval(structs.CoreJobJobGC, index))
			}
		case <-deploymentGC.C:
			if index, ok := s.getLatestIndex(); ok {
				s.evalBroker.Enqueue(s.coreJobEval(structs.CoreJobDeploymentGC, index))
			}
		case <-csiPluginGC.C:
			if index, ok := s.getLatestIndex(); ok {
				s.evalBroker.Enqueue(s.coreJobEval(structs.CoreJobCSIPluginGC, index))
			}
		case <-csiVolumeClaimGC.C:
			if index, ok := s.getLatestIndex(); ok {
				s.evalBroker.Enqueue(s.coreJobEval(structs.CoreJobCSIVolumeClaimGC, index))
			}
		case <-oneTimeTokenGC.C:
			if !ServersMeetMinimumVersion(s.Members(), minOneTimeAuthenticationTokenVersion, false) {
				continue
			}

			if index, ok := s.getLatestIndex(); ok {
				s.evalBroker.Enqueue(s.coreJobEval(structs.CoreJobOneTimeTokenGC, index))
			}
<<<<<<< HEAD
		case <-localTokenExpiredGC.C:
			if index, ok := s.getLatestIndex(); ok {
				s.evalBroker.Enqueue(s.coreJobEval(structs.CoreJobLocalTokenExpiredGC, index))
			}
			localTokenExpiredGC.Reset(s.config.ACLTokenExpirationGCInterval)
=======
		case <-rootKeyGC.C:
			if index, ok := getLatest(); ok {
				s.evalBroker.Enqueue(s.coreJobEval(structs.CoreJobRootKeyRotateOrGC, index))
			}
		case <-secureVariablesRekey.C:
			if index, ok := getLatest(); ok {
				s.evalBroker.Enqueue(s.coreJobEval(structs.CoreJobSecureVariablesRekey, index))
			}

>>>>>>> a095225b
		case <-stopCh:
			return
		}
	}
}

// schedulePeriodicAuthoritative is a long-lived routine intended for use on
// the leader within the authoritative region only. It periodically queues work
// onto the _core scheduler for ACL based activities such as removing expired
// global ACL tokens.
func (s *Server) schedulePeriodicAuthoritative(stopCh chan struct{}) {

	// Set up the expired ACL global token garbage collection timer.
	globalTokenExpiredGC, globalTokenExpiredGCStop := helper.NewSafeTimer(s.config.ACLTokenExpirationGCInterval)
	defer globalTokenExpiredGCStop()

	for {
		select {
		case <-globalTokenExpiredGC.C:
			if index, ok := s.getLatestIndex(); ok {
				s.evalBroker.Enqueue(s.coreJobEval(structs.CoreJobGlobalTokenExpiredGC, index))
			}
			globalTokenExpiredGC.Reset(s.config.ACLTokenExpirationGCInterval)
		case <-stopCh:
			return
		}
	}
}

// getLatestIndex is a helper function which returns the latest index from the
// state store. The boolean return indicates whether the call has been
// successful or not.
func (s *Server) getLatestIndex() (uint64, bool) {
	snapshotIndex, err := s.fsm.State().LatestIndex()
	if err != nil {
		s.logger.Error("failed to determine state store's index", "error", err)
		return 0, false
	}
	return snapshotIndex, true
}

// coreJobEval returns an evaluation for a core job
func (s *Server) coreJobEval(job string, modifyIndex uint64) *structs.Evaluation {
	return &structs.Evaluation{
		ID:          uuid.Generate(),
		Namespace:   "-",
		Priority:    structs.CoreJobPriority,
		Type:        structs.JobTypeCore,
		TriggeredBy: structs.EvalTriggerScheduled,
		JobID:       job,
		LeaderACL:   s.getLeaderAcl(),
		Status:      structs.EvalStatusPending,
		ModifyIndex: modifyIndex,
	}
}

// reapFailedEvaluations is used to reap evaluations that
// have reached their delivery limit and should be failed
func (s *Server) reapFailedEvaluations(stopCh chan struct{}) {
	for {
		select {
		case <-stopCh:
			return
		default:
			// Scan for a failed evaluation
			eval, token, err := s.evalBroker.Dequeue([]string{failedQueue}, time.Second)
			if err != nil {
				return
			}
			if eval == nil {
				continue
			}

			// Update the status to failed
			updateEval := eval.Copy()
			updateEval.Status = structs.EvalStatusFailed
			updateEval.StatusDescription = fmt.Sprintf("evaluation reached delivery limit (%d)", s.config.EvalDeliveryLimit)
			s.logger.Warn("eval reached delivery limit, marking as failed",
				"eval", hclog.Fmt("%#v", updateEval))

			// Core job evals that fail or span leader elections will never
			// succeed because the follow-up doesn't have the leader ACL. We
			// rely on the leader to schedule new core jobs periodically
			// instead.
			if eval.Type != structs.JobTypeCore {

				// Create a follow-up evaluation that will be used to retry the
				// scheduling for the job after the cluster is hopefully more stable
				// due to the fairly large backoff.
				followupEvalWait := s.config.EvalFailedFollowupBaselineDelay +
					time.Duration(rand.Int63n(int64(s.config.EvalFailedFollowupDelayRange)))

				followupEval := eval.CreateFailedFollowUpEval(followupEvalWait)
				updateEval.NextEval = followupEval.ID
				updateEval.UpdateModifyTime()

				// Update via Raft
				req := structs.EvalUpdateRequest{
					Evals: []*structs.Evaluation{updateEval, followupEval},
				}
				if _, _, err := s.raftApply(structs.EvalUpdateRequestType, &req); err != nil {
					s.logger.Error("failed to update failed eval and create a follow-up",
						"eval", hclog.Fmt("%#v", updateEval), "error", err)
					continue
				}
			}
			// Ack completion
			s.evalBroker.Ack(eval.ID, token)
		}
	}
}

// reapDupBlockedEvaluations is used to reap duplicate blocked evaluations and
// should be cancelled.
func (s *Server) reapDupBlockedEvaluations(stopCh chan struct{}) {
	for {
		select {
		case <-stopCh:
			return
		default:
			// Scan for duplicate blocked evals.
			dups := s.blockedEvals.GetDuplicates(time.Second)
			if dups == nil {
				continue
			}

			cancel := make([]*structs.Evaluation, len(dups))
			for i, dup := range dups {
				// Update the status to cancelled
				newEval := dup.Copy()
				newEval.Status = structs.EvalStatusCancelled
				newEval.StatusDescription = fmt.Sprintf("existing blocked evaluation exists for job %q", newEval.JobID)
				newEval.UpdateModifyTime()
				cancel[i] = newEval
			}

			// Update via Raft
			req := structs.EvalUpdateRequest{
				Evals: cancel,
			}
			if _, _, err := s.raftApply(structs.EvalUpdateRequestType, &req); err != nil {
				s.logger.Error("failed to update duplicate evals", "evals", hclog.Fmt("%#v", cancel), "error", err)
				continue
			}
		}
	}
}

// periodicUnblockFailedEvals periodically unblocks failed, blocked evaluations.
func (s *Server) periodicUnblockFailedEvals(stopCh chan struct{}) {
	ticker := time.NewTicker(failedEvalUnblockInterval)
	defer ticker.Stop()
	for {
		select {
		case <-stopCh:
			return
		case <-ticker.C:
			// Unblock the failed allocations
			s.blockedEvals.UnblockFailed()
		}
	}
}

// publishJobSummaryMetrics publishes the job summaries as metrics
func (s *Server) publishJobSummaryMetrics(stopCh chan struct{}) {
	timer := time.NewTimer(0)
	defer timer.Stop()

	for {
		select {
		case <-stopCh:
			return
		case <-timer.C:
			timer.Reset(s.config.StatsCollectionInterval)
			state, err := s.State().Snapshot()
			if err != nil {
				s.logger.Error("failed to get state", "error", err)
				continue
			}
			ws := memdb.NewWatchSet()
			iter, err := state.JobSummaries(ws)
			if err != nil {
				s.logger.Error("failed to get job summaries", "error", err)
				continue
			}

			for {
				raw := iter.Next()
				if raw == nil {
					break
				}
				summary := raw.(*structs.JobSummary)
				if s.config.DisableDispatchedJobSummaryMetrics {
					job, err := state.JobByID(ws, summary.Namespace, summary.JobID)
					if err != nil {
						s.logger.Error("error getting job for summary", "error", err)
						continue
					}
					if job.Dispatched {
						continue
					}
				}
				s.iterateJobSummaryMetrics(summary)
			}
		}
	}
}

func (s *Server) iterateJobSummaryMetrics(summary *structs.JobSummary) {
	for name, tgSummary := range summary.Summary {
		labels := []metrics.Label{
			{
				Name:  "job",
				Value: summary.JobID,
			},
			{
				Name:  "task_group",
				Value: name,
			},
			{
				Name:  "namespace",
				Value: summary.Namespace,
			},
		}

		if strings.Contains(summary.JobID, "/dispatch-") {
			jobInfo := strings.Split(summary.JobID, "/dispatch-")
			labels = append(labels, metrics.Label{
				Name:  "parent_id",
				Value: jobInfo[0],
			}, metrics.Label{
				Name:  "dispatch_id",
				Value: jobInfo[1],
			})
		}

		if strings.Contains(summary.JobID, "/periodic-") {
			jobInfo := strings.Split(summary.JobID, "/periodic-")
			labels = append(labels, metrics.Label{
				Name:  "parent_id",
				Value: jobInfo[0],
			}, metrics.Label{
				Name:  "periodic_id",
				Value: jobInfo[1],
			})
		}

		metrics.SetGaugeWithLabels([]string{"nomad", "job_summary", "queued"},
			float32(tgSummary.Queued), labels)
		metrics.SetGaugeWithLabels([]string{"nomad", "job_summary", "complete"},
			float32(tgSummary.Complete), labels)
		metrics.SetGaugeWithLabels([]string{"nomad", "job_summary", "failed"},
			float32(tgSummary.Failed), labels)
		metrics.SetGaugeWithLabels([]string{"nomad", "job_summary", "running"},
			float32(tgSummary.Running), labels)
		metrics.SetGaugeWithLabels([]string{"nomad", "job_summary", "starting"},
			float32(tgSummary.Starting), labels)
		metrics.SetGaugeWithLabels([]string{"nomad", "job_summary", "lost"},
			float32(tgSummary.Lost), labels)
		metrics.SetGaugeWithLabels([]string{"nomad", "job_summary", "unknown"},
			float32(tgSummary.Unknown), labels)
	}
}

// publishJobStatusMetrics publishes the job statuses as metrics
func (s *Server) publishJobStatusMetrics(stopCh chan struct{}) {
	timer := time.NewTimer(0)
	defer timer.Stop()

	for {
		select {
		case <-stopCh:
			return
		case <-timer.C:
			timer.Reset(s.config.StatsCollectionInterval)
			state, err := s.State().Snapshot()
			if err != nil {
				s.logger.Error("failed to get state", "error", err)
				continue
			}
			ws := memdb.NewWatchSet()
			iter, err := state.Jobs(ws)
			if err != nil {
				s.logger.Error("failed to get job statuses", "error", err)
				continue
			}

			s.iterateJobStatusMetrics(&iter)
		}
	}
}

func (s *Server) iterateJobStatusMetrics(jobs *memdb.ResultIterator) {
	var pending int64 // Sum of all jobs in 'pending' state
	var running int64 // Sum of all jobs in 'running' state
	var dead int64    // Sum of all jobs in 'dead' state

	for {
		raw := (*jobs).Next()
		if raw == nil {
			break
		}

		job := raw.(*structs.Job)

		switch job.Status {
		case structs.JobStatusPending:
			pending++
		case structs.JobStatusRunning:
			running++
		case structs.JobStatusDead:
			dead++
		}
	}

	metrics.SetGauge([]string{"nomad", "job_status", "pending"}, float32(pending))
	metrics.SetGauge([]string{"nomad", "job_status", "running"}, float32(running))
	metrics.SetGauge([]string{"nomad", "job_status", "dead"}, float32(dead))
}

// revokeLeadership is invoked once we step down as leader.
// This is used to cleanup any state that may be specific to a leader.
func (s *Server) revokeLeadership() error {
	defer metrics.MeasureSince([]string{"nomad", "leader", "revoke_leadership"}, time.Now())

	s.resetConsistentReadReady()

	// Clear the leader token since we are no longer the leader.
	s.setLeaderAcl("")

	// Disable autopilot
	s.autopilot.Stop()

	// Disable the plan queue, since we are no longer leader
	s.planQueue.SetEnabled(false)

	// Disable the eval broker and blocked evals. We do not need to check the
	// scheduler configuration paused eval broker value, as the brokers should
	// always be paused on the non-leader.
	s.brokerLock.Lock()
	s.evalBroker.SetEnabled(false)
	s.blockedEvals.SetEnabled(false)
	s.brokerLock.Unlock()

	// Disable the periodic dispatcher, since it is only useful as a leader
	s.periodicDispatcher.SetEnabled(false)

	// Disable the Vault client as it is only useful as a leader.
	s.vault.SetActive(false)

	// Disable the deployment watcher as it is only useful as a leader.
	s.deploymentWatcher.SetEnabled(false, nil)

	// Disable the node drainer
	s.nodeDrainer.SetEnabled(false, nil)

	// Disable the volume watcher
	s.volumeWatcher.SetEnabled(false, nil, "")

	// Disable any enterprise systems required.
	if err := s.revokeEnterpriseLeadership(); err != nil {
		return err
	}

	// Clear the heartbeat timers on either shutdown or step down,
	// since we are no longer responsible for TTL expirations.
	if err := s.clearAllHeartbeatTimers(); err != nil {
		s.logger.Error("clearing heartbeat timers failed", "error", err)
		return err
	}

	// Unpause our worker if we paused previously
	s.handlePausableWorkers(false)

	return nil
}

// pausableWorkers returns a slice of the workers
// to pause on leader transitions.
//
// Upon leadership establishment, pause workers to free half
// the cores for use in the plan queue and evaluation broker
func (s *Server) pausableWorkers() []*Worker {
	n := len(s.workers)
	if n <= 1 {
		return []*Worker{}
	}

	// Disabling 3/4 of the workers frees CPU for raft and the
	// plan applier which uses 1/2 the cores.
	return s.workers[:3*n/4]
}

// reconcile is used to reconcile the differences between Serf
// membership and what is reflected in our strongly consistent store.
func (s *Server) reconcile() error {
	defer metrics.MeasureSince([]string{"nomad", "leader", "reconcile"}, time.Now())
	members := s.serf.Members()
	for _, member := range members {
		if err := s.reconcileMember(member); err != nil {
			return err
		}
	}
	return nil
}

// reconcileMember is used to do an async reconcile of a single serf member
func (s *Server) reconcileMember(member serf.Member) error {
	// Check if this is a member we should handle
	valid, parts := isNomadServer(member)
	if !valid || parts.Region != s.config.Region {
		return nil
	}
	defer metrics.MeasureSince([]string{"nomad", "leader", "reconcileMember"}, time.Now())

	var err error
	switch member.Status {
	case serf.StatusAlive:
		err = s.addRaftPeer(member, parts)
	case serf.StatusLeft, StatusReap:
		err = s.removeRaftPeer(member, parts)
	}
	if err != nil {
		s.logger.Error("failed to reconcile member", "member", member, "error", err)
		return err
	}
	return nil
}

// addRaftPeer is used to add a new Raft peer when a Nomad server joins
func (s *Server) addRaftPeer(m serf.Member, parts *serverParts) error {
	// Check for possibility of multiple bootstrap nodes
	members := s.serf.Members()
	if parts.Bootstrap {
		for _, member := range members {
			valid, p := isNomadServer(member)
			if valid && member.Name != m.Name && p.Bootstrap {
				s.logger.Error("skipping adding Raft peer because an existing peer is in bootstrap mode and only one server should be in bootstrap mode",
					"existing_peer", member.Name, "joining_peer", m.Name)
				return nil
			}
		}
	}

	// Processing ourselves could result in trying to remove ourselves to
	// fix up our address, which would make us step down. This is only
	// safe to attempt if there are multiple servers available.
	addr := (&net.TCPAddr{IP: m.Addr, Port: parts.Port}).String()
	configFuture := s.raft.GetConfiguration()
	if err := configFuture.Error(); err != nil {
		s.logger.Error("failed to get raft configuration", "error", err)
		return err
	}

	if m.Name == s.config.NodeName {
		if l := len(configFuture.Configuration().Servers); l < 3 {
			s.logger.Debug("skipping self join check for peer since the cluster is too small", "peer", m.Name)
			return nil
		}
	}

	// See if it's already in the configuration. It's harmless to re-add it
	// but we want to avoid doing that if possible to prevent useless Raft
	// log entries. If the address is the same but the ID changed, remove the
	// old server before adding the new one.
	minRaftProtocol, err := s.autopilot.MinRaftProtocol()
	if err != nil {
		return err
	}
	for _, server := range configFuture.Configuration().Servers {
		// No-op if the raft version is too low
		if server.Address == raft.ServerAddress(addr) && (minRaftProtocol < 2 || parts.RaftVersion < 3) {
			return nil
		}

		// If the address or ID matches an existing server, see if we need to remove the old one first
		if server.Address == raft.ServerAddress(addr) || server.ID == raft.ServerID(parts.ID) {
			// Exit with no-op if this is being called on an existing server and both the ID and address match
			if server.Address == raft.ServerAddress(addr) && server.ID == raft.ServerID(parts.ID) {
				return nil
			}
			future := s.raft.RemoveServer(server.ID, 0, 0)
			if server.Address == raft.ServerAddress(addr) {
				if err := future.Error(); err != nil {
					return fmt.Errorf("error removing server with duplicate address %q: %s", server.Address, err)
				}
				s.logger.Info("removed server with duplicate address", "address", server.Address)
			} else {
				if err := future.Error(); err != nil {
					return fmt.Errorf("error removing server with duplicate ID %q: %s", server.ID, err)
				}
				s.logger.Info("removed server with duplicate ID", "id", server.ID)
			}
		}
	}

	// Attempt to add as a peer
	switch {
	case minRaftProtocol >= 3:
		addFuture := s.raft.AddNonvoter(raft.ServerID(parts.ID), raft.ServerAddress(addr), 0, 0)
		if err := addFuture.Error(); err != nil {
			s.logger.Error("failed to add raft peer", "error", err)
			return err
		}
	case minRaftProtocol == 2 && parts.RaftVersion >= 3:
		addFuture := s.raft.AddVoter(raft.ServerID(parts.ID), raft.ServerAddress(addr), 0, 0)
		if err := addFuture.Error(); err != nil {
			s.logger.Error("failed to add raft peer", "error", err)
			return err
		}
	default:
		addFuture := s.raft.AddPeer(raft.ServerAddress(addr))
		if err := addFuture.Error(); err != nil {
			s.logger.Error("failed to add raft peer", "error", err)
			return err
		}
	}

	return nil
}

// removeRaftPeer is used to remove a Raft peer when a Nomad server leaves
// or is reaped
func (s *Server) removeRaftPeer(m serf.Member, parts *serverParts) error {
	addr := (&net.TCPAddr{IP: m.Addr, Port: parts.Port}).String()

	// See if it's already in the configuration. It's harmless to re-remove it
	// but we want to avoid doing that if possible to prevent useless Raft
	// log entries.
	configFuture := s.raft.GetConfiguration()
	if err := configFuture.Error(); err != nil {
		s.logger.Error("failed to get raft configuration", "error", err)
		return err
	}

	minRaftProtocol, err := s.autopilot.MinRaftProtocol()
	if err != nil {
		return err
	}

	// Pick which remove API to use based on how the server was added.
	for _, server := range configFuture.Configuration().Servers {
		// Check if this is the server to remove based on how it was registered.
		// Raft v2 servers are registered by address.
		// Raft v3 servers are registered by ID.
		if server.ID == raft.ServerID(parts.ID) || server.Address == raft.ServerAddress(addr) {
			// Use the new add/remove APIs if we understand them.
			if minRaftProtocol >= 2 {
				s.logger.Info("removing server by ID", "id", server.ID)
				future := s.raft.RemoveServer(server.ID, 0, 0)
				if err := future.Error(); err != nil {
					s.logger.Error("failed to remove raft peer", "id", server.ID, "error", err)
					return err
				}
			} else {
				// If not, use the old remove API
				s.logger.Info("removing server by address", "address", server.Address)
				future := s.raft.RemovePeer(raft.ServerAddress(addr))
				if err := future.Error(); err != nil {
					s.logger.Error("failed to remove raft peer", "address", addr, "error", err)
					return err
				}
			}
			break
		}
	}

	return nil
}

// replicateACLPolicies is used to replicate ACL policies from
// the authoritative region to this region.
func (s *Server) replicateACLPolicies(stopCh chan struct{}) {
	req := structs.ACLPolicyListRequest{
		QueryOptions: structs.QueryOptions{
			Region:     s.config.AuthoritativeRegion,
			AllowStale: true,
		},
	}
	limiter := rate.NewLimiter(replicationRateLimit, int(replicationRateLimit))
	s.logger.Debug("starting ACL policy replication from authoritative region", "authoritative_region", req.Region)

START:
	for {
		select {
		case <-stopCh:
			return
		default:
			// Rate limit how often we attempt replication
			limiter.Wait(context.Background())

			// Fetch the list of policies
			var resp structs.ACLPolicyListResponse
			req.AuthToken = s.ReplicationToken()
			err := s.forwardRegion(s.config.AuthoritativeRegion,
				"ACL.ListPolicies", &req, &resp)
			if err != nil {
				s.logger.Error("failed to fetch policies from authoritative region", "error", err)
				goto ERR_WAIT
			}

			// Perform a two-way diff
			delete, update := diffACLPolicies(s.State(), req.MinQueryIndex, resp.Policies)

			// Delete policies that should not exist
			if len(delete) > 0 {
				args := &structs.ACLPolicyDeleteRequest{
					Names: delete,
				}
				_, _, err := s.raftApply(structs.ACLPolicyDeleteRequestType, args)
				if err != nil {
					s.logger.Error("failed to delete policies", "error", err)
					goto ERR_WAIT
				}
			}

			// Fetch any outdated policies
			var fetched []*structs.ACLPolicy
			if len(update) > 0 {
				req := structs.ACLPolicySetRequest{
					Names: update,
					QueryOptions: structs.QueryOptions{
						Region:        s.config.AuthoritativeRegion,
						AuthToken:     s.ReplicationToken(),
						AllowStale:    true,
						MinQueryIndex: resp.Index - 1,
					},
				}
				var reply structs.ACLPolicySetResponse
				if err := s.forwardRegion(s.config.AuthoritativeRegion,
					"ACL.GetPolicies", &req, &reply); err != nil {
					s.logger.Error("failed to fetch policies from authoritative region", "error", err)
					goto ERR_WAIT
				}
				for _, policy := range reply.Policies {
					fetched = append(fetched, policy)
				}
			}

			// Update local policies
			if len(fetched) > 0 {
				args := &structs.ACLPolicyUpsertRequest{
					Policies: fetched,
				}
				_, _, err := s.raftApply(structs.ACLPolicyUpsertRequestType, args)
				if err != nil {
					s.logger.Error("failed to update policies", "error", err)
					goto ERR_WAIT
				}
			}

			// Update the minimum query index, blocks until there
			// is a change.
			req.MinQueryIndex = resp.Index
		}
	}

ERR_WAIT:
	select {
	case <-time.After(s.config.ReplicationBackoff):
		goto START
	case <-stopCh:
		return
	}
}

// diffACLPolicies is used to perform a two-way diff between the local
// policies and the remote policies to determine which policies need to
// be deleted or updated.
func diffACLPolicies(state *state.StateStore, minIndex uint64, remoteList []*structs.ACLPolicyListStub) (delete []string, update []string) {
	// Construct a set of the local and remote policies
	local := make(map[string][]byte)
	remote := make(map[string]struct{})

	// Add all the local policies
	iter, err := state.ACLPolicies(nil)
	if err != nil {
		panic("failed to iterate local policies")
	}
	for {
		raw := iter.Next()
		if raw == nil {
			break
		}
		policy := raw.(*structs.ACLPolicy)
		local[policy.Name] = policy.Hash
	}

	// Iterate over the remote policies
	for _, rp := range remoteList {
		remote[rp.Name] = struct{}{}

		// Check if the policy is missing locally
		if localHash, ok := local[rp.Name]; !ok {
			update = append(update, rp.Name)

			// Check if policy is newer remotely and there is a hash mis-match.
		} else if rp.ModifyIndex > minIndex && !bytes.Equal(localHash, rp.Hash) {
			update = append(update, rp.Name)
		}
	}

	// Check if policy should be deleted
	for lp := range local {
		if _, ok := remote[lp]; !ok {
			delete = append(delete, lp)
		}
	}
	return
}

// replicateACLTokens is used to replicate global ACL tokens from
// the authoritative region to this region.
func (s *Server) replicateACLTokens(stopCh chan struct{}) {
	req := structs.ACLTokenListRequest{
		GlobalOnly: true,
		QueryOptions: structs.QueryOptions{
			Region:     s.config.AuthoritativeRegion,
			AllowStale: true,
		},
	}
	limiter := rate.NewLimiter(replicationRateLimit, int(replicationRateLimit))
	s.logger.Debug("starting ACL token replication from authoritative region", "authoritative_region", req.Region)

START:
	for {
		select {
		case <-stopCh:
			return
		default:
			// Rate limit how often we attempt replication
			limiter.Wait(context.Background())

			// Fetch the list of tokens
			var resp structs.ACLTokenListResponse
			req.AuthToken = s.ReplicationToken()
			err := s.forwardRegion(s.config.AuthoritativeRegion,
				"ACL.ListTokens", &req, &resp)
			if err != nil {
				s.logger.Error("failed to fetch tokens from authoritative region", "error", err)
				goto ERR_WAIT
			}

			// Perform a two-way diff
			delete, update := diffACLTokens(s.State(), req.MinQueryIndex, resp.Tokens)

			// Delete tokens that should not exist
			if len(delete) > 0 {
				args := &structs.ACLTokenDeleteRequest{
					AccessorIDs: delete,
				}
				_, _, err := s.raftApply(structs.ACLTokenDeleteRequestType, args)
				if err != nil {
					s.logger.Error("failed to delete tokens", "error", err)
					goto ERR_WAIT
				}
			}

			// Fetch any outdated policies.
			var fetched []*structs.ACLToken
			if len(update) > 0 {
				req := structs.ACLTokenSetRequest{
					AccessorIDS: update,
					QueryOptions: structs.QueryOptions{
						Region:        s.config.AuthoritativeRegion,
						AuthToken:     s.ReplicationToken(),
						AllowStale:    true,
						MinQueryIndex: resp.Index - 1,
					},
				}
				var reply structs.ACLTokenSetResponse
				if err := s.forwardRegion(s.config.AuthoritativeRegion,
					"ACL.GetTokens", &req, &reply); err != nil {
					s.logger.Error("failed to fetch tokens from authoritative region", "error", err)
					goto ERR_WAIT
				}
				for _, token := range reply.Tokens {
					fetched = append(fetched, token)
				}
			}

			// Update local tokens
			if len(fetched) > 0 {
				args := &structs.ACLTokenUpsertRequest{
					Tokens: fetched,
				}
				_, _, err := s.raftApply(structs.ACLTokenUpsertRequestType, args)
				if err != nil {
					s.logger.Error("failed to update tokens", "error", err)
					goto ERR_WAIT
				}
			}

			// Update the minimum query index, blocks until there
			// is a change.
			req.MinQueryIndex = resp.Index
		}
	}

ERR_WAIT:
	select {
	case <-time.After(s.config.ReplicationBackoff):
		goto START
	case <-stopCh:
		return
	}
}

// diffACLTokens is used to perform a two-way diff between the local
// tokens and the remote tokens to determine which tokens need to
// be deleted or updated.
func diffACLTokens(store *state.StateStore, minIndex uint64, remoteList []*structs.ACLTokenListStub) (delete []string, update []string) {
	// Construct a set of the local and remote policies
	local := make(map[string][]byte)
	remote := make(map[string]struct{})

	// Add all the local global tokens
	iter, err := store.ACLTokensByGlobal(nil, true, state.SortDefault)
	if err != nil {
		panic("failed to iterate local tokens")
	}
	for {
		raw := iter.Next()
		if raw == nil {
			break
		}
		token := raw.(*structs.ACLToken)
		local[token.AccessorID] = token.Hash
	}

	// Iterate over the remote tokens
	for _, rp := range remoteList {
		remote[rp.AccessorID] = struct{}{}

		// Check if the token is missing locally
		if localHash, ok := local[rp.AccessorID]; !ok {
			update = append(update, rp.AccessorID)

			// Check if policy is newer remotely and there is a hash mis-match.
		} else if rp.ModifyIndex > minIndex && !bytes.Equal(localHash, rp.Hash) {
			update = append(update, rp.AccessorID)
		}
	}

	// Check if local token should be deleted
	for lp := range local {
		if _, ok := remote[lp]; !ok {
			delete = append(delete, lp)
		}
	}
	return
}

// getOrCreateAutopilotConfig is used to get the autopilot config, initializing it if necessary
func (s *Server) getOrCreateAutopilotConfig() *structs.AutopilotConfig {
	state := s.fsm.State()
	_, config, err := state.AutopilotConfig()
	if err != nil {
		s.logger.Named("autopilot").Error("failed to get autopilot config", "error", err)
		return nil
	}
	if config != nil {
		return config
	}

	if !ServersMeetMinimumVersion(s.Members(), minAutopilotVersion, false) {
		s.logger.Named("autopilot").Warn("can't initialize until all servers are above minimum version", "min_version", minAutopilotVersion)
		return nil
	}

	config = s.config.AutopilotConfig
	req := structs.AutopilotSetConfigRequest{Config: *config}
	if _, _, err = s.raftApply(structs.AutopilotRequestType, req); err != nil {
		s.logger.Named("autopilot").Error("failed to initialize config", "error", err)
		return nil
	}

	return config
}

// getOrCreateSchedulerConfig is used to get the scheduler config. We create a default
// config if it doesn't already exist for bootstrapping an empty cluster
func (s *Server) getOrCreateSchedulerConfig() *structs.SchedulerConfiguration {
	state := s.fsm.State()
	_, config, err := state.SchedulerConfig()
	if err != nil {
		s.logger.Named("core").Error("failed to get scheduler config", "error", err)
		return nil
	}
	if config != nil {
		return config
	}
	if !ServersMeetMinimumVersion(s.Members(), minSchedulerConfigVersion, false) {
		s.logger.Named("core").Warn("can't initialize scheduler config until all servers are above minimum version", "min_version", minSchedulerConfigVersion)
		return nil
	}

	req := structs.SchedulerSetConfigRequest{Config: s.config.DefaultSchedulerConfig}
	if _, _, err = s.raftApply(structs.SchedulerConfigRequestType, req); err != nil {
		s.logger.Named("core").Error("failed to initialize config", "error", err)
		return nil
	}

	return config
}

// initializeKeyring creates the first root key if the leader doesn't
// already have one. The metadata will be replicated via raft and then
// the followers will get the key material from their own key
// replication.
func (s *Server) initializeKeyring() error {

	store := s.fsm.State()
	keyMeta, err := store.GetActiveRootKeyMeta(nil)
	if err != nil {
		return err
	}
	if keyMeta != nil {
		return nil
	}

	s.logger.Named("core").Trace("initializing keyring")

	rootKey, err := structs.NewRootKey(structs.EncryptionAlgorithmAES256GCM)
	rootKey.Meta.SetActive()
	if err != nil {
		return fmt.Errorf("could not initialize keyring: %v", err)
	}

	err = s.encrypter.AddKey(rootKey)
	if err != nil {
		return fmt.Errorf("could not add initial key to keyring: %v", err)
	}

	if _, _, err = s.raftApply(structs.RootKeyMetaUpsertRequestType,
		structs.KeyringUpdateRootKeyMetaRequest{
			RootKeyMeta: rootKey.Meta,
		}); err != nil {
		return fmt.Errorf("could not initialize keyring: %v", err)
	}

	s.logger.Named("core").Info("initialized keyring", "id", rootKey.Meta.KeyID)
	return nil
}

func (s *Server) generateClusterID() (string, error) {
	if !ServersMeetMinimumVersion(s.Members(), minClusterIDVersion, false) {
		s.logger.Named("core").Warn("cannot initialize cluster ID until all servers are above minimum version", "min_version", minClusterIDVersion)
		return "", fmt.Errorf("cluster ID cannot be created until all servers are above minimum version %s", minClusterIDVersion)
	}

	newMeta := structs.ClusterMetadata{ClusterID: uuid.Generate(), CreateTime: time.Now().UnixNano()}
	if _, _, err := s.raftApply(structs.ClusterMetadataRequestType, newMeta); err != nil {
		s.logger.Named("core").Error("failed to create cluster ID", "error", err)
		return "", fmt.Errorf("failed to create cluster ID: %w", err)
	}

	s.logger.Named("core").Info("established cluster id", "cluster_id", newMeta.ClusterID, "create_time", newMeta.CreateTime)
	return newMeta.ClusterID, nil
}

// handleEvalBrokerStateChange handles changing the evalBroker and blockedEvals
// enabled status based on the passed scheduler configuration. The boolean
// response indicates whether the caller needs to call restoreEvals() due to
// the brokers being enabled. It is for use when the change must take the
// scheduler configuration into account. This is not needed when calling
// revokeLeadership, as the configuration doesn't matter, and we need to ensure
// the brokers are stopped.
//
// The function checks the server is the leader and uses a mutex to avoid any
// potential timings problems. Consider the following timings:
//  - operator updates the configuration via the API
//  - the RPC handler applies the change via Raft
//  - leadership transitions with write barrier
//  - the RPC handler call this function to enact the change
//
// The mutex also protects against a situation where leadership is revoked
// while this function is being called. Ensuring the correct series of actions
// occurs so that state stays consistent.
func (s *Server) handleEvalBrokerStateChange(schedConfig *structs.SchedulerConfiguration) bool {

	// Grab the lock first. Once we have this we can be sure to run everything
	// needed before any leader transition can attempt to modify the state.
	s.brokerLock.Lock()
	defer s.brokerLock.Unlock()

	// If we are no longer the leader, exit early.
	if !s.IsLeader() {
		return false
	}

	// enableEvalBroker tracks whether the evalBroker and blockedEvals
	// processes should be enabled or not. It allows us to answer this question
	// whether using a persisted Raft configuration, or the default bootstrap
	// config.
	var enableBrokers, restoreEvals bool

	// The scheduler config can only be persisted to Raft once quorum has been
	// established. If this is a fresh cluster, we need to use the default
	// scheduler config, otherwise we can use the persisted object.
	switch schedConfig {
	case nil:
		enableBrokers = !s.config.DefaultSchedulerConfig.PauseEvalBroker
	default:
		enableBrokers = !schedConfig.PauseEvalBroker
	}

	// If the evalBroker status is changing, set the new state.
	if enableBrokers != s.evalBroker.Enabled() {
		s.logger.Info("eval broker status modified", "paused", !enableBrokers)
		s.evalBroker.SetEnabled(enableBrokers)
		restoreEvals = enableBrokers
	}

	// If the blockedEvals status is changing, set the new state.
	if enableBrokers != s.blockedEvals.Enabled() {
		s.logger.Info("blocked evals status modified", "paused", !enableBrokers)
		s.blockedEvals.SetEnabled(enableBrokers)
		restoreEvals = enableBrokers

		if enableBrokers {
			s.blockedEvals.SetTimetable(s.fsm.TimeTable())
		}
	}

	return restoreEvals
}<|MERGE_RESOLUTION|>--- conflicted
+++ resolved
@@ -823,23 +823,19 @@
 			if index, ok := s.getLatestIndex(); ok {
 				s.evalBroker.Enqueue(s.coreJobEval(structs.CoreJobOneTimeTokenGC, index))
 			}
-<<<<<<< HEAD
 		case <-localTokenExpiredGC.C:
 			if index, ok := s.getLatestIndex(); ok {
 				s.evalBroker.Enqueue(s.coreJobEval(structs.CoreJobLocalTokenExpiredGC, index))
 			}
 			localTokenExpiredGC.Reset(s.config.ACLTokenExpirationGCInterval)
-=======
 		case <-rootKeyGC.C:
-			if index, ok := getLatest(); ok {
+			if index, ok := s.getLatestIndex(); ok {
 				s.evalBroker.Enqueue(s.coreJobEval(structs.CoreJobRootKeyRotateOrGC, index))
 			}
 		case <-secureVariablesRekey.C:
-			if index, ok := getLatest(); ok {
+			if index, ok := s.getLatestIndex(); ok {
 				s.evalBroker.Enqueue(s.coreJobEval(structs.CoreJobSecureVariablesRekey, index))
 			}
-
->>>>>>> a095225b
 		case <-stopCh:
 			return
 		}
